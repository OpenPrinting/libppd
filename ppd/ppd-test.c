--- conflicted
+++ resolved
@@ -206,11 +206,8 @@
       // Read from a file...
       if (verbose >= 0)
       {
-<<<<<<< HEAD
         snprintf(str_format, sizeof(str_format) - 1, "\n              %s:", file);
-=======
-        snprintf(str_format, sizeof(str_format) - 1, "\n%s:", file);
->>>>>>> 23471581
+
         if (*report)
           cupsArrayAdd(*report, (void *)str_format);
         if (log) log(ld, CF_LOGLEVEL_DEBUG, "ppdTest: %s", str_format);
